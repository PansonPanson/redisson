--- conflicted
+++ resolved
@@ -3,12 +3,7 @@
 
     <groupId>org.redisson</groupId>
     <artifactId>redisson-parent</artifactId>
-<<<<<<< HEAD
-
     <version>3.2.1-SNAPSHOT</version>
-=======
-    <version>2.7.2-SNAPSHOT</version>
->>>>>>> 802e48c6
     <packaging>pom</packaging>
 
     <name>Redisson</name>
