package org.redisson;

import static org.assertj.core.api.Assertions.assertThat;

import java.util.Arrays;
import java.util.Collections;
import java.util.Iterator;
import java.util.concurrent.CountDownLatch;

import org.junit.Assert;
import org.junit.Test;
import org.redisson.api.RListReactive;
import org.redisson.client.RedisException;

import reactor.core.publisher.BaseSubscriber;

public class RedissonListReactiveTest extends BaseReactiveTest {

    @Test
    public void testHashCode() throws InterruptedException {
        RListReactive<String> list = redisson.getList("list");
        sync(list.add("a"));
        sync(list.add("b"));
        sync(list.add("c"));

        Assert.assertEquals(126145, list.hashCode());
    }

    @Test
    public void testAddByIndex() {
        RListReactive<String> test2 = redisson.getList("test2");
        sync(test2.add("foo"));
        sync(test2.add(0, "bar"));

        assertThat(sync(test2)).containsExactly("bar", "foo");
    }

    @Test
    public void testAddAllReactive() {
        RListReactive<Integer> list = redisson.getList("list");
        sync(list.add(1));
        sync(list.add(2));
        sync(list.add(3));
        sync(list.add(4));
        sync(list.add(5));

        RListReactive<Integer> list2 = redisson.getList("list2");
        Assert.assertEquals(true, sync(list2.addAll(list.iterator())));
        Assert.assertEquals(5, sync(list2.size()).intValue());
    }

    @Test
    public void testAddAllWithIndex() throws InterruptedException {
        final RListReactive<Long> list = redisson.getList("list");
        final CountDownLatch latch = new CountDownLatch(1);
<<<<<<< HEAD
        list.addAll(Arrays.asList(1L, 2L, 3L)).subscribe(new BaseSubscriber<Integer>() {

            @Override
            public void hookOnNext(Integer element) {
                list.addAll(Arrays.asList(1L, 24L, 3L)).subscribe(new BaseSubscriber<Integer>() {
                    @Override
                    public void hookOnNext(Integer value) {
=======
        list.addAll(Arrays.asList(1L, 2L, 3L)).subscribe(new Promise<Boolean>() {

            @Override
            public void onNext(Boolean element) {
                list.addAll(Arrays.asList(1L, 24L, 3L)).subscribe(new Promise<Boolean>() {
                    @Override
                    public void onNext(Boolean value) {
>>>>>>> 7d934dc1
                        latch.countDown();
                    }

                    @Override
                    public void hookOnError(Throwable error) {
                        Assert.fail(error.getMessage());
                    }
                });
            }

            @Override
            public void hookOnError(Throwable error) {
                Assert.fail(error.getMessage());
            }
        });

        latch.await();

        assertThat(sync(list)).containsExactly(1L, 2L, 3L, 1L, 24L, 3L);
    }

    @Test
    public void testAdd() throws InterruptedException {
        final RListReactive<Long> list = redisson.getList("list");
        final CountDownLatch latch = new CountDownLatch(1);
<<<<<<< HEAD
        list.add(1L).subscribe(new BaseSubscriber<Integer>() {
            @Override
            public void hookOnNext(Integer value) {
                list.add(2L).subscribe(new BaseSubscriber<Integer>() {
                    @Override
                    public void hookOnNext(Integer value) {
=======
        list.add(1L).subscribe(new Promise<Boolean>() {
            @Override
            public void onNext(Boolean value) {
                list.add(2L).subscribe(new Promise<Boolean>() {
                    @Override
                    public void onNext(Boolean value) {
>>>>>>> 7d934dc1
                        latch.countDown();
                    }

                    @Override
                    public void hookOnError(Throwable error) {
                        Assert.fail(error.getMessage());
                    }
                });
            }

            @Override
            public void hookOnError(Throwable error) {
                Assert.fail(error.getMessage());
            }
        });

        latch.await();

        assertThat(sync(list)).containsExactly(1L, 2L);
    }

    @Test
    public void testLong() {
        RListReactive<Long> list = redisson.getList("list");
        sync(list.add(1L));
        sync(list.add(2L));

        assertThat(sync(list)).containsExactly(1L, 2L);
    }

    @Test
    public void testListIteratorIndex() {
        RListReactive<Integer> list = redisson.getList("list2");
        sync(list.add(1));
        sync(list.add(2));
        sync(list.add(3));
        sync(list.add(4));
        sync(list.add(5));
        sync(list.add(0));
        sync(list.add(7));
        sync(list.add(8));
        sync(list.add(0));
        sync(list.add(10));

        Iterator<Integer> iterator = toIterator(list.iterator());

        Assert.assertTrue(1 == iterator.next());
        Assert.assertTrue(2 == iterator.next());
        Assert.assertTrue(3 == iterator.next());
        Assert.assertTrue(4 == iterator.next());
        Assert.assertTrue(5 == iterator.next());
        Assert.assertTrue(0 == iterator.next());
        Assert.assertTrue(7 == iterator.next());
        Assert.assertTrue(8 == iterator.next());
        Assert.assertTrue(0 == iterator.next());
        Assert.assertTrue(10 == iterator.next());
        Assert.assertFalse(iterator.hasNext());
    }

    @Test
    public void testListIteratorPrevious() {
        RListReactive<Integer> list = redisson.getList("list");
        sync(list.add(1));
        sync(list.add(2));
        sync(list.add(3));
        sync(list.add(4));
        sync(list.add(5));
        sync(list.add(0));
        sync(list.add(7));
        sync(list.add(8));
        sync(list.add(0));
        sync(list.add(10));

        Iterator<Integer> iterator = toIterator(list.descendingIterator());

        Assert.assertTrue(10 == iterator.next());
        Assert.assertTrue(0 == iterator.next());
        Assert.assertTrue(8 == iterator.next());
        Assert.assertTrue(7 == iterator.next());
        Assert.assertTrue(0 == iterator.next());
        Assert.assertTrue(5 == iterator.next());
        Assert.assertTrue(4 == iterator.next());
        Assert.assertTrue(3 == iterator.next());
        Assert.assertTrue(2 == iterator.next());
        Assert.assertTrue(1 == iterator.next());
        Assert.assertFalse(iterator.hasNext());
    }

    @Test
    public void testLastIndexOfNone() {
        RListReactive<Integer> list = redisson.getList("list");
        sync(list.add(1));
        sync(list.add(2));
        sync(list.add(3));
        sync(list.add(4));
        sync(list.add(5));

        Assert.assertEquals(-1, sync(list.lastIndexOf(10)).intValue());
    }

    @Test
    public void testLastIndexOf2() {
        RListReactive<Integer> list = redisson.getList("list");
        sync(list.add(1));
        sync(list.add(2));
        sync(list.add(3));
        sync(list.add(4));
        sync(list.add(5));
        sync(list.add(0));
        sync(list.add(7));
        sync(list.add(8));
        sync(list.add(0));
        sync(list.add(10));

        long index = sync(list.lastIndexOf(3));
        Assert.assertEquals(2, index);
    }

    @Test
    public void testLastIndexOf1() {
        RListReactive<Integer> list = redisson.getList("list");
        sync(list.add(1));
        sync(list.add(2));
        sync(list.add(3));
        sync(list.add(4));
        sync(list.add(5));
        sync(list.add(3));
        sync(list.add(7));
        sync(list.add(8));
        sync(list.add(0));
        sync(list.add(10));

        long index = sync(list.lastIndexOf(3));
        Assert.assertEquals(5, index);
    }

    @Test
    public void testLastIndexOf() {
        RListReactive<Integer> list = redisson.getList("list");
        sync(list.add(1));
        sync(list.add(2));
        sync(list.add(3));
        sync(list.add(4));
        sync(list.add(5));
        sync(list.add(3));
        sync(list.add(7));
        sync(list.add(8));
        sync(list.add(3));
        sync(list.add(10));

        int index = sync(list.lastIndexOf(3));
        Assert.assertEquals(8, index);
    }

    @Test
    public void testIndexOf() {
        RListReactive<Integer> list = redisson.getList("list");
        for (int i = 1; i < 200; i++) {
            sync(list.add(i));
        }

        Assert.assertTrue(55 == sync(list.indexOf(56)));
        Assert.assertTrue(99 == sync(list.indexOf(100)));
        Assert.assertTrue(-1 == sync(list.indexOf(200)));
        Assert.assertTrue(-1 == sync(list.indexOf(0)));
    }

    @Test
    public void testRemove() {
        RListReactive<Integer> list = redisson.getList("list");
        sync(list.add(1));
        sync(list.add(2));
        sync(list.add(3));
        sync(list.add(4));
        sync(list.add(5));

        Integer val = sync(list.remove(0));
        Assert.assertTrue(1 == val);

        assertThat(sync(list)).containsExactly(2, 3, 4, 5);
    }

    @Test
    public void testSet() {
        RListReactive<Integer> list = redisson.getList("list");
        sync(list.add(1));
        sync(list.add(2));
        sync(list.add(3));
        sync(list.add(4));
        sync(list.add(5));

        sync(list.set(4, 6));

        assertThat(sync(list)).containsExactly(1, 2, 3, 4, 6);
    }

    @Test(expected = IndexOutOfBoundsException.class)
    public void testSetFail() throws InterruptedException {
        RListReactive<Integer> list = redisson.getList("list");
        sync(list.add(1));
        sync(list.add(2));
        sync(list.add(3));
        sync(list.add(4));
        sync(list.add(5));

        sync(list.set(5, 6));
    }

    @Test
    public void testRemoveAllEmpty() {
        RListReactive<Integer> list = redisson.getList("list");
        sync(list.add(1));
        sync(list.add(2));
        sync(list.add(3));
        sync(list.add(4));
        sync(list.add(5));

        Assert.assertFalse(sync(list.removeAll(Collections.emptyList())));
        Assert.assertFalse(Arrays.asList(1).removeAll(Collections.emptyList()));
    }

    @Test
    public void testRemoveAll() {
        RListReactive<Integer> list = redisson.getList("list");
        sync(list.add(1));
        sync(list.add(2));
        sync(list.add(3));
        sync(list.add(4));
        sync(list.add(5));

        Assert.assertFalse(sync(list.removeAll(Collections.emptyList())));
        Assert.assertTrue(sync(list.removeAll(Arrays.asList(3, 2, 10, 6))));

        assertThat(sync(list)).containsExactly(1, 4, 5);

        Assert.assertTrue(sync(list.removeAll(Arrays.asList(4))));

        assertThat(sync(list)).containsExactly(1, 5);

        Assert.assertTrue(sync(list.removeAll(Arrays.asList(1, 5, 1, 5))));

        Assert.assertEquals(0, sync(list.size()).longValue());
    }

    @Test
    public void testRetainAll() {
        RListReactive<Integer> list = redisson.getList("list");
        sync(list.add(1));
        sync(list.add(2));
        sync(list.add(3));
        sync(list.add(4));
        sync(list.add(5));

        Assert.assertTrue(sync(list.retainAll(Arrays.asList(3, 2, 10, 6))));

        assertThat(sync(list)).containsExactly(2, 3);
        Assert.assertEquals(2, sync(list.size()).longValue());
    }

    @Test
    public void testFastSet() {
        RListReactive<Integer> list = redisson.getList("list");
        sync(list.add(1));
        sync(list.add(2));

        sync(list.fastSet(0, 3));
        Assert.assertEquals(3, (int)sync(list.get(0)));
    }

    @Test
    public void testRetainAllEmpty() {
        RListReactive<Integer> list = redisson.getList("list");
        sync(list.add(1));
        sync(list.add(2));
        sync(list.add(3));
        sync(list.add(4));
        sync(list.add(5));

        Assert.assertTrue(sync(list.retainAll(Collections.<Integer>emptyList())));
        Assert.assertEquals(0, sync(list.size()).intValue());
    }

    @Test
    public void testRetainAllNoModify() {
        RListReactive<Integer> list = redisson.getList("list");
        sync(list.add(1));
        sync(list.add(2));

        Assert.assertFalse(sync(list.retainAll(Arrays.asList(1, 2)))); // nothing changed
        assertThat(sync(list)).containsExactly(1, 2);
    }

    @Test(expected = RedisException.class)
    public void testAddAllIndexError() {
        RListReactive<Integer> list = redisson.getList("list");
        sync(list.addAll(2, Arrays.asList(7, 8, 9)));
    }

    @Test
    public void testAddAllIndex() {
        RListReactive<Integer> list = redisson.getList("list");
        sync(list.add(1));
        sync(list.add(2));
        sync(list.add(3));
        sync(list.add(4));
        sync(list.add(5));

        Assert.assertEquals(true, sync(list.addAll(2, Arrays.asList(7, 8, 9))));

        assertThat(sync(list)).containsExactly(1, 2, 7, 8, 9, 3, 4, 5);

        sync(list.addAll(sync(list.size())-1, Arrays.asList(9, 1, 9)));

        assertThat(sync(list)).containsExactly(1, 2, 7, 8, 9, 3, 4, 9, 1, 9, 5);

        sync(list.addAll(sync(list.size()), Arrays.asList(0, 5)));

        assertThat(sync(list)).containsExactly(1, 2, 7, 8, 9, 3, 4, 9, 1, 9, 5, 0, 5);

        Assert.assertEquals(true, sync(list.addAll(0, Arrays.asList(6, 7))));

        assertThat(sync(list)).containsExactly(6,7,1, 2, 7, 8, 9, 3, 4, 9, 1, 9, 5, 0, 5);
    }

    @Test
    public void testAddAll() {
        RListReactive<Integer> list = redisson.getList("list");
        sync(list.add(1));
        sync(list.add(2));
        sync(list.add(3));
        sync(list.add(4));
        sync(list.add(5));

        Assert.assertEquals(true, sync(list.addAll(Arrays.asList(7, 8, 9))));

        Assert.assertEquals(true, sync(list.addAll(Arrays.asList(9, 1, 9))));

        assertThat(sync(list)).containsExactly(1, 2, 3, 4, 5, 7, 8, 9, 9, 1, 9);
    }

    @Test
    public void testAddAllEmpty() {
        RListReactive<Integer> list = redisson.getList("list");
        Assert.assertEquals(false, sync(list.addAll(Collections.<Integer>emptyList())));
        Assert.assertEquals(0, sync(list.size()).intValue());
    }

    @Test
    public void testContainsAll() {
        RListReactive<Integer> list = redisson.getList("list");
        for (int i = 0; i < 200; i++) {
            sync(list.add(i));
        }

        Assert.assertTrue(sync(list.containsAll(Arrays.asList(30, 11))));
        Assert.assertFalse(sync(list.containsAll(Arrays.asList(30, 711, 11))));
        Assert.assertTrue(sync(list.containsAll(Arrays.asList(30))));
    }

    @Test
    public void testContainsAllEmpty() {
        RListReactive<Integer> list = redisson.getList("list");
        for (int i = 0; i < 200; i++) {
            sync(list.add(i));
        }

        Assert.assertTrue(sync(list.containsAll(Collections.emptyList())));
        Assert.assertTrue(Arrays.asList(1).containsAll(Collections.emptyList()));
    }

    @Test
    public void testIteratorSequence() {
        RListReactive<String> list = redisson.getList("list2");
        sync(list.add("1"));
        sync(list.add("4"));
        sync(list.add("2"));
        sync(list.add("5"));
        sync(list.add("3"));

        checkIterator(list);
        // to test "memory effect" absence
        checkIterator(list);
    }

    private void checkIterator(RListReactive<String> list) {
        int iteration = 0;
        for (Iterator<String> iterator = toIterator(list.iterator()); iterator.hasNext();) {
            String value = iterator.next();
            String val = sync(list.get(iteration));
            Assert.assertEquals(val, value);
            iteration++;
        }

        Assert.assertEquals(sync(list.size()).intValue(), iteration);
    }


    @Test
    public void testContains() {
        RListReactive<String> list = redisson.getList("list");
        sync(list.add("1"));
        sync(list.add("4"));
        sync(list.add("2"));
        sync(list.add("5"));
        sync(list.add("3"));

        Assert.assertTrue(sync(list.contains("3")));
        Assert.assertFalse(sync(list.contains("31")));
        Assert.assertTrue(sync(list.contains("1")));
    }

//    @Test(expected = RedisException.class)
//    public void testGetFail() {
//        RListReactive<String> list = redisson.getList("list");
//
//        sync(list.get(0));
//    }

    @Test
    public void testAddGet() {
        RListReactive<String> list = redisson.getList("list");
        sync(list.add("1"));
        sync(list.add("4"));
        sync(list.add("2"));
        sync(list.add("5"));
        sync(list.add("3"));

        String val1 = sync(list.get(0));
        Assert.assertEquals("1", val1);

        String val2 = sync(list.get(3));
        Assert.assertEquals("5", val2);
    }

    @Test
    public void testDuplicates() {
        RListReactive<TestObject> list = redisson.getList("list");

        sync(list.add(new TestObject("1", "2")));
        sync(list.add(new TestObject("1", "2")));
        sync(list.add(new TestObject("2", "3")));
        sync(list.add(new TestObject("3", "4")));
        sync(list.add(new TestObject("5", "6")));

        Assert.assertEquals(5, sync(list.size()).intValue());
    }

    @Test
    public void testSize() {
        RListReactive<String> list = redisson.getList("list");

        sync(list.add("1"));
        sync(list.add("2"));
        sync(list.add("3"));
        sync(list.add("4"));
        sync(list.add("5"));
        sync(list.add("6"));
        assertThat(sync(list)).containsExactly("1", "2", "3", "4", "5", "6");

        sync(list.remove("2"));
        assertThat(sync(list)).containsExactly("1", "3", "4", "5", "6");

        sync(list.remove("4"));
        assertThat(sync(list)).containsExactly("1", "3", "5", "6");
    }

    @Test
    public void testCodec() {
        RListReactive<Object> list = redisson.getList("list");
        sync(list.add(1));
        sync(list.add(2L));
        sync(list.add("3"));
        sync(list.add("e"));

        assertThat(sync(list)).containsExactly(1, 2L, "3", "e");
    }
}<|MERGE_RESOLUTION|>--- conflicted
+++ resolved
@@ -53,23 +53,13 @@
     public void testAddAllWithIndex() throws InterruptedException {
         final RListReactive<Long> list = redisson.getList("list");
         final CountDownLatch latch = new CountDownLatch(1);
-<<<<<<< HEAD
-        list.addAll(Arrays.asList(1L, 2L, 3L)).subscribe(new BaseSubscriber<Integer>() {
+        list.addAll(Arrays.asList(1L, 2L, 3L)).subscribe(new BaseSubscriber<Boolean>() {
 
             @Override
-            public void hookOnNext(Integer element) {
-                list.addAll(Arrays.asList(1L, 24L, 3L)).subscribe(new BaseSubscriber<Integer>() {
+            public void hookOnNext(Boolean element) {
+                list.addAll(Arrays.asList(1L, 24L, 3L)).subscribe(new BaseSubscriber<Boolean>() {
                     @Override
-                    public void hookOnNext(Integer value) {
-=======
-        list.addAll(Arrays.asList(1L, 2L, 3L)).subscribe(new Promise<Boolean>() {
-
-            @Override
-            public void onNext(Boolean element) {
-                list.addAll(Arrays.asList(1L, 24L, 3L)).subscribe(new Promise<Boolean>() {
-                    @Override
-                    public void onNext(Boolean value) {
->>>>>>> 7d934dc1
+                    public void hookOnNext(Boolean value) {
                         latch.countDown();
                     }
 
@@ -95,21 +85,12 @@
     public void testAdd() throws InterruptedException {
         final RListReactive<Long> list = redisson.getList("list");
         final CountDownLatch latch = new CountDownLatch(1);
-<<<<<<< HEAD
-        list.add(1L).subscribe(new BaseSubscriber<Integer>() {
+        list.add(1L).subscribe(new BaseSubscriber<Boolean>() {
             @Override
-            public void hookOnNext(Integer value) {
-                list.add(2L).subscribe(new BaseSubscriber<Integer>() {
+            public void hookOnNext(Boolean value) {
+                list.add(2L).subscribe(new BaseSubscriber<Boolean>() {
                     @Override
-                    public void hookOnNext(Integer value) {
-=======
-        list.add(1L).subscribe(new Promise<Boolean>() {
-            @Override
-            public void onNext(Boolean value) {
-                list.add(2L).subscribe(new Promise<Boolean>() {
-                    @Override
-                    public void onNext(Boolean value) {
->>>>>>> 7d934dc1
+                    public void hookOnNext(Boolean value) {
                         latch.countDown();
                     }
 
